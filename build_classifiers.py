--- conflicted
+++ resolved
@@ -80,9 +80,6 @@
     )
     out = model.exhaustive_run()
     print(out)
-<<<<<<< HEAD
-    out.to_csv("test.csv")
-=======
 
     table = pd.DataFrame(columns=['n','k','train_filtr','train_filtr_valid','percent'])
     for n, k in zip(n_k["n"], n_k["k"]):
@@ -113,5 +110,4 @@
         table = table.append( { 'gene'    : g, 
                                 'percent' : 100 * genes_to_clsfs_num[g] / clsfs_num }, ignore_index=True)
     table.sort_values(by=['percent'])
-    print(table)
->>>>>>> ab7a131a
+    print(table)